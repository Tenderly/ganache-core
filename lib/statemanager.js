var Account = require('ethereumjs-account');
var Block = require('ethereumjs-block');
var VM = require('ethereumjs-vm');
var RuntimeError = require('./utils/runtimeerror');
var Trie = require('merkle-patricia-tree');
var FakeTransaction = require('ethereumjs-tx/fake.js');
var utils = require('ethereumjs-util');
var seedrandom = require('seedrandom');
var bip39 = require('bip39');
var wallet = require('ethereumjs-wallet');
var hdkey = require('ethereumjs-wallet/hdkey');
var async = require("async");
var BlockchainDouble = require("./blockchain_double.js");
var ForkedBlockchain = require("./utils/forkedblockchain.js");
var Web3 = require('web3');
var async = require("async");

var to = require('./utils/to');
var random = require('./utils/random');
var txhelper = require('./utils/txhelper');

StateManager = function(options) {
  var self = this;

  if (options == null) {
    options = {};
  }

  if (options.fork) {
    this.blockchain = new ForkedBlockchain(options);
  } else {
    this.blockchain = new BlockchainDouble(options);
  }

  this.vm = this.blockchain.vm;
  this.stateTrie = this.blockchain.stateTrie;

  this.accounts = {};
  this.secure = !!options.secure;
  this.account_passwords = {}
  this.personal_accounts = {}
  this.total_accounts = options.total_accounts || 10;
  this.coinbase = null;

  this.latest_filter_id = 1;

  // This queue manages actions that shouldn't be run in parallel.
  // The action_processing flag ensures new actions are queued instead of
  // run immediately.
  this.action_queue = [];
  this.action_processing == false;

  this.snapshots = [];
  this.logger = options.logger || console;
  this.net_version = options.network_id;
  this.rng = seedrandom(options.seed);
  this.mnemonic = options.mnemonic || bip39.entropyToMnemonic(random.randomBytes(32, this.rng));
  this.wallet = hdkey.fromMasterSeed(bip39.mnemonicToSeed(this.mnemonic));
  this.wallet_hdpath = "m/44'/60'/0'/0/";

  this.gasPriceVal = '0x4A817C800'; // 0.02 szabo

  if (options.gasPrice) {
    this.gasPriceVal = utils.stripHexPrefix(utils.intToHex(options.gasPrice));
  }

  this.is_mining = true;
  this.blocktime = options.blocktime;
  this.is_mining_on_interval = !!options.blocktime;
  this.mining_interval_timeout = null;
}

StateManager.prototype.initialize = function(options, callback) {
  var self = this;

  var accounts = [];

  if (options.accounts) {
    accounts = options.accounts.map(this.createAccount.bind(this));
  } else {
    for (var i = 0; i < this.total_accounts; i++) {
      accounts.push(self.createAccount({
        index: i
      }));
    }
  }

  this.coinbase = to.hex(accounts[0].address);
  this.accounts = {};

  accounts.forEach(function(data) {
    self.accounts[data.address] = data;
  });

  // Turn array into object, mostly for speed purposes.
  // No need for caller to specify private keys.
  this.unlocked_accounts = (options.unlocked_accounts || []).reduce(function(obj, address) {
    // If it doesn't have a hex prefix, must be a number (either a string or number type).
    if ((address + "").indexOf("0x") != 0) {
      address = accounts[parseInt(address)].address;
    }

    obj[address.toLowerCase()] = true; // can be any value
    return obj;
  }, {});

  if (!this.secure) {
    accounts.forEach(function(data) {
      self.unlocked_accounts[data.address] = data;
    });
  }

  this.blockchain.initialize(accounts, function(err) {
    if (err) return callback(err);

    // If the user didn't pass a specific version id in, then use the
    // forked blockchain's version (if it exists) or create our own.
    if (!self.net_version) {
      self.net_version = self.blockchain.fork_version || new Date().getTime();
    }

    if (self.is_mining_on_interval) {
      self.mineOnInterval();
    }

    callback();
  });
};

StateManager.prototype.mineOnInterval = function() {
  var self = this;

  // For good measure.
  clearTimeout(this.mining_interval_timeout);
  this.mining_interval_timeout = null;

  this.mining_interval_timeout = setTimeout(function() {
    // Only process one block.
    self.processBlocks(1, function(err) {
      // Note: Errors are ignored as they're printed to the log
      // After processing this block, queue up processing the next block.
      self.mineOnInterval();
    });
  }, this.blocktime * 1000);

  // Ensure this won't keep a node process open.
  if (this.mining_interval_timeout.unref) {
    this.mining_interval_timeout.unref();
  }
};

StateManager.prototype.createAccount = function(opts, i) {
  var secretKey;
  var balance;
<<<<<<< HEAD

  if (opts.generate) {
    secretKey = wallet.generate().getPrivateKey();
  } else if (opts.secretKey) {
=======
  if (opts.secretKey) {
>>>>>>> 65e4a999
    secretKey = utils.toBuffer(to.hex(opts.secretKey));
  } else {
    var index = (typeof(opts.index) === 'undefined') ? i : opts.index;
    var acct = this.wallet.derivePath(this.wallet_hdpath + index) // index is a number
    secretKey = acct.getWallet().getPrivateKey() // Buffer
  }

  var publicKey = utils.privateToPublic(secretKey);
  var address = utils.publicToAddress(publicKey);

  var account = new Account();

  if (opts.balance) {
    account.balance = to.hex(opts.balance)
  } else {
    account.balance = "0x0000000000000056bc75e2d63100000";
  }

  var data = {
    secretKey: secretKey,
    publicKey: publicKey,
    address: to.hex(address),
    account: account
  };

  return data;
};

StateManager.prototype.blockNumber = function(callback) {
  return this.blockchain.getHeight(callback);
};

StateManager.prototype.gasPrice = function() {
  return this.gasPriceVal;
}

StateManager.prototype.getBalance = function(address, number, callback) {
  this.blockchain.getBalance(address, number, function(err, balance) {
    if (balance) {
      balance = to.hex(balance);
    }
    callback(err, balance);
  });
}

StateManager.prototype.getTransactionCount = function(address, number, callback) {
  this.blockchain.getNonce(address, number, function(err, nonce) {
    if (nonce) {
      nonce = to.hex(nonce);
    }
    callback(err, nonce);
  });
}

StateManager.prototype.getCode = function(address, number, callback) {
  this.blockchain.getCode(address, number, function(err, code) {
    if (code) {
      code = to.hex(code);
    }
    callback(err, code);
  });
}

StateManager.prototype.queueRawTransaction = function(rawTx, callback) {
  var data = new Buffer(utils.stripHexPrefix(rawTx), 'hex');

  var tx = new FakeTransaction(data);
  var txParams = {
    from:     tx.from.toString('hex'),
    to:       tx.to.toString('hex'),
    gas:      tx.gasLimit.toString('hex'),
    gasPrice: tx.gasPrice.toString('hex'),
    value:    tx.value.toString('hex'),
    data:     tx.data.toString('hex'),
    nonce:    tx.nonce.toString('hex'),
  }

  this.queueTransaction("eth_sendRawTransaction", txParams, callback);
};

StateManager.prototype.queueStorage = function(address, position, block, callback) {
  this.action_queue.push({
    method: "eth_getStorageAt",
    address: utils.addHexPrefix(address),
    position: utils.addHexPrefix(position),
    block: block,
    callback: callback
  });

  // We know there's work, so get started.
  this.processNextAction();
}

StateManager.prototype.queueTransaction = function(method, tx_params, callback) {
  if (tx_params.from == null) {
    callback(new Error("from not found; is required"));
    return;
  }

  // use toLowerCase() to properly handle from addresses meant to be validated.
  tx_params.from = utils.addHexPrefix(tx_params.from).toLowerCase();

  if (method == "eth_sendTransaction" && this.unlocked_accounts[tx_params.from] == null) {
    return callback(new Error("could not unlock signer account"));
  }

  var rawTx = {
      gasPrice: "0x1",
      gasLimit: this.blockchain.defaultTransactionGasLimit,
      value: '0x0',
      data: ''
  };

  if (tx_params.gas != null) {
    rawTx.gasLimit = utils.addHexPrefix(tx_params.gas);
  }

  if (tx_params.gasPrice != null) {
    rawTx.gasPrice = utils.addHexPrefix(tx_params.gasPrice);
  }

  if (tx_params.to != null) {
    rawTx.to = utils.addHexPrefix(tx_params.to);
  }

  if (tx_params.value != null) {
    rawTx.value = utils.addHexPrefix(tx_params.value);
  }

  if (tx_params.data != null) {
    rawTx.data = utils.addHexPrefix(tx_params.data);
  }

  if (tx_params.nonce != null) {
    rawTx.nonce = utils.addHexPrefix(tx_params.nonce);
  }

  // Error checks
  if (rawTx.to && typeof rawTx.to != "string") {
    return callback(new Error("Invalid to address"));
  }

  // If the transaction has a higher gas limit than the block gas limit, error.
  if (to.number(rawTx.gasLimit) > to.number(this.blockchain.blockGasLimit)) {
    return callback(new Error("Exceeds block gas limit"));
  }

  // Get the nonce for this address, taking account any transactions already queued.
  var self = this;
  var address = utils.toBuffer(tx_params.from);
  this.blockchain.getQueuedNonce(address, function(err, nonce) {
    // If the user specified a nonce, use that instead.
    if (rawTx.nonce == null) {
      rawTx.nonce = to.hex(nonce);
    }

    // Edit: Why is this here?
    if (rawTx.to == '0x0') {
      delete rawTx.to
    }

    var tx = new FakeTransaction(rawTx);
    tx.from = address;

    self.action_queue.push({
      method: method,
      from: tx_params.from,
      tx: tx,
      callback: callback
    });

    // We know there's work, so get started.
    self.processNextAction();
  });
};

StateManager.prototype.queueTransactionTrace = function(tx_hash, params, callback) {
  this.action_queue.push({
    method: "debug_traceTransaction",
    hash: to.hex(tx_hash),
    params: params,
    callback: callback
  });

  // We know there's work, so get started.
  this.processNextAction();
};

StateManager.prototype.processNextAction = function(override) {
  var self = this;

  if (override != true) {
    if (this.action_processing == true || this.action_queue.length == 0) {
      return;
    }
  }

  var queued = this.action_queue.shift();

  // Set the flag that we're currently processing something.
  this.action_processing = true;

  var intermediary = function(err, result) {
    queued.callback(err, result);

    if (self.action_queue.length > 0) {
      self.processNextAction(true);
    } else {
      self.action_processing = false;
    }
  };

  if (queued.method == "eth_getStorageAt") {
    this.blockchain.getStorage(queued.address, queued.position, queued.block, function(err, result) {
      if (err) return intermediary(err);

      if (result) {
        result = utils.rlp.decode(result);
      }

      result = to.hex(result || 0);
      intermediary(null, result);
    });
  } else if (queued.method == "debug_traceTransaction") {
    this.blockchain.processTransactionTrace(queued.hash, queued.params, intermediary);
  } else if (queued.method == "eth_sendTransaction" || queued.method == "eth_sendRawTransaction") {
    this.processTransaction(queued.from, queued.tx, intermediary);
  }
};

StateManager.prototype.sign = function(address, dataToSign) {
  var account = this.accounts[to.hex(address)];

  if (!account) {
    throw new Error("cannot sign data; no private key");
  }

  var secretKey = account.secretKey;
  var msg = new Buffer(dataToSign.replace('0x',''), 'hex');
  var msgHash = utils.hashPersonalMessage(msg);
  var sgn = utils.ecsign(msgHash, new Buffer(secretKey));
  return utils.toRpcSig(sgn.v, sgn.r, sgn.s);
};

StateManager.prototype.printTransactionReceipt = function(tx_hash, error, callback){
  var self = this;

  self.blockchain.getTransactionReceipt(tx_hash, function(err, receipt) {
    if (err) return callback(err);

    self.blockchain.latestBlock(function(err, block) {
      if (err) return callback(err);

      receipt = receipt.toJSON();

      self.logger.log("");
      self.logger.log("  Transaction: " + tx_hash);

      if (receipt.contractAddress != null) {
        self.logger.log("  Contract created: " + receipt.contractAddress);
      }

      self.logger.log("  Gas usage: " + parseInt(receipt.gasUsed, 16));
      self.logger.log("  Block Number: " + parseInt(receipt.blockNumber, 16));
      self.logger.log("  Block Time: " + new Date(to.number(block.header.timestamp) * 1000).toString());

      if (error) {
        self.logger.log("  Runtime Error: " + error.error);
      }

      self.logger.log("");

      callback(null, tx_hash);
    });
  });
}

StateManager.prototype.processBlocks = function(total_blocks, callback) {
  var self = this;

  if (typeof total_blocks == "function") {
    callback = total_blocks;
    total_blocks = null;
  }

  // Note: VM errors (errors that the VM directly returns) trump all runtime errors.
  var runtime_error = null;
  var amount_processed = 0;

  async.whilst(function() {
    var shouldContinue;

    if (total_blocks == null) {
      shouldContinue = self.blockchain.pending_transactions.length > 0;
    } else {
      shouldContinue = amount_processed < total_blocks;
    }

    return shouldContinue;
  }, function(done) {
    self.blockchain.processNextBlock(function(err, transactions, vm_output) {
      amount_processed += 1;

      if (err) {
        if (err instanceof RuntimeError == false) {
          // This is bad. Get out.
          return done(err);
        }

        // We must have a RuntimeError. Merge results if we've found
        // other runtime errors during this execution.
        if (runtime_error == null) {
          runtime_error = err;
        } else {
          runtime_error.combine(err);
        }
      }

      // Note we don't quit on runtime errors. We keep processing transactions.
      // Print the transaction receipts then move onto the next one.

      // TODO: Can we refactor printTransactionReceipt so it's synchronous?
      // We technically have the raw vm receipts (though they're not full receipts here...).
      var receipts = vm_output.receipts;
      async.eachSeries(transactions, function(tx, finished_printing) {
        var hash = to.hex(tx.hash());
        var error = runtime_error == null ? {results: {}} : runtime_error;
        self.printTransactionReceipt(hash, error.results[hash], finished_printing);
      }, done);
    });
  }, function(err) {
    // Remember: vm errors trump runtime errors
    callback(err || runtime_error);
  });
};

StateManager.prototype.processTransaction = function(from, tx, callback) {
  var self = this;

  self.blockchain.queueTransaction(tx);

  var tx_hash = to.hex(tx.hash());

  // If we're not currently mining or we're mining on an interval,
  // only queue the transaction, don't process it.
  if (self.is_mining == false || self.is_mining_on_interval){
    return callback(null, tx_hash);
  }

  self.processBlocks(function(err) {
    if (err) return callback(err);
    callback(null, tx_hash);
  });
};

StateManager.prototype.getTransactionReceipt = function(hash, callback) {
  this.blockchain.getTransactionReceipt(hash, function(err, receipt) {
    if (err && err.notFound) {
      // Return null if the receipt's not found.
      return callback(null, null);
    }
    callback(err, receipt);
  });
};

StateManager.prototype.getBlock = function(hash_or_number, callback) {
  this.blockchain.getBlock(hash_or_number, callback);
};

StateManager.prototype.getLogs = function(filter, callback) {
  var self = this;

  var expectedAddress = filter.address;
  var expectedTopics = filter.topics || [];

  async.parallel({
    fromBlock: this.blockchain.getEffectiveBlockNumber.bind(this.blockchain, filter.fromBlock || "latest"),
    toBlock: this.blockchain.getEffectiveBlockNumber.bind(this.blockchain, filter.toBlock || "latest")
  }, function(err, results) {
    var fromBlock = results.fromBlock;
    var toBlock = results.toBlock;

    var logs = [];
    var current = fromBlock;

    async.whilst(function() {
      return current <= toBlock;
    }, function(finished) {
      self.blockchain.getBlockLogs(current, function(err, blockLogs) {
        if (err) return finished(err);

        // Filter logs that match the address
        var filtered = blockLogs.filter(function(log) {
          return (expectedAddress == null || log.address == expectedAddress);
        });

        // Now filter based on topics.
        filtered = filtered.filter(function(log) {
          var keep = true;
          for (var i = 0; i < expectedTopics.length; i++) {
            var expectedTopic = expectedTopics[i];
            var logTopic = log.topics[i];
            if (expectedTopic == null) continue;
            var isMatch = Array.isArray(expectedTopic)
              ? expectedTopic.includes(logTopic)
              : expectedTopic === logTopic;
            if (i >= log.topics.length || !isMatch) {
              keep = false;
              break;
            }
          }
          return keep;
        });

        logs.push.apply(logs, filtered);

        current += 1;
        finished();
      });
    }, function(err) {
      if (err) return callback(err);

      logs = logs.map(function(log) {
        return log.toJSON();
      });

      callback(err, logs);
    });

  });
};

// Note: Snapshots have 1-based ids.
StateManager.prototype.snapshot = function(callback) {
  var self = this;

  this.blockchain.getHeight(function(err, blockNumber) {
    if (err) return callback(err);

    self.snapshots.push({
      blockNumber: blockNumber
    });

    self.logger.log("Saved snapshot #" + self.snapshots.length);

    callback(null, to.hex(self.snapshots.length));
  });
};

StateManager.prototype.revert = function(snapshot_id, callback) {
  var self = this;

  // Convert from hex.
  snapshot_id = utils.bufferToInt(snapshot_id);

  this.logger.log("Reverting to snapshot #" + snapshot_id);

  if (snapshot_id > this.snapshots.length) {
    return false;
  }

  // Convert to zero based.
  snapshot_id = snapshot_id - 1;

  // Loop through each snapshot with a higher id than the current one.
  async.whilst(function() {
    return self.snapshots.length > snapshot_id
  }, function(nextSnapshot) {
    var snapshot = self.snapshots.pop();

    // For each snapshot, asynchronously pop off the blocks it represents.
    async.during(function(doneWithTest) {
      self.blockchain.getHeight(function(err, blockNumber) {
        if (err) return doneWithTest(err);

        doneWithTest(null, blockNumber > snapshot.blockNumber)
      });
    }, function(nextBlock) {
      self.blockchain.popBlock(function(err) {
        if (err) return nextBlock(err);
        nextBlock();
      });
    }, nextSnapshot);


  }, function(err) {
    if (err) return callback(err);

    // Pending transactions are removed when you revert.
    self.blockchain.clearPendingTransactions();

    callback(null, true);
  });
};

StateManager.prototype.hasContractCode = function(address, callback) {
  this.vm.stateManager.getContractCode( address, function( err, result ) {
    if( err != null ) {
      callback( err, false );
    } else {
      callback( null, true );
    }
  });
}

StateManager.prototype.startMining = function(callback) {
  this.is_mining = true;

  if (this.is_mining_on_interval) {
    this.mineOnInterval();
    callback();
  } else {
    this.processBlocks(callback);
  }
};

StateManager.prototype.stopMining = function(callback) {
  this.is_mining = false;
  clearTimeout(this.mining_interval_timeout);
  this.mining_interval_timeout = null;
  callback();
};

StateManager.prototype.isUnlocked = function(address) {
  return this.unlocked_accounts[address.toLowerCase()] != null;
};

module.exports = StateManager;<|MERGE_RESOLUTION|>--- conflicted
+++ resolved
@@ -152,14 +152,10 @@
 StateManager.prototype.createAccount = function(opts, i) {
   var secretKey;
   var balance;
-<<<<<<< HEAD
 
   if (opts.generate) {
     secretKey = wallet.generate().getPrivateKey();
   } else if (opts.secretKey) {
-=======
-  if (opts.secretKey) {
->>>>>>> 65e4a999
     secretKey = utils.toBuffer(to.hex(opts.secretKey));
   } else {
     var index = (typeof(opts.index) === 'undefined') ? i : opts.index;
